--- conflicted
+++ resolved
@@ -5,11 +5,11 @@
   collectLadleStories,
   generateLadleShotItems,
 } from './crawler/ladleScreenshots';
-<<<<<<< HEAD
-import { config, isPlatformModeConfig } from './config';
-=======
-import { type PageScreenshotParameter, config } from './config';
->>>>>>> 2e057abd
+import {
+  type PageScreenshotParameter,
+  config,
+  isPlatformModeConfig,
+} from './config';
 import {
   collectStories,
   generateStorybookShotItems,
