--- conflicted
+++ resolved
@@ -6,12 +6,8 @@
 import { type Mask, config, isPlatformModeConfig } from '../config';
 import { getBrowser } from '../utils';
 import { log } from '../log';
-<<<<<<< HEAD
-import { selectBreakpoints, generateSizeLabel } from '../shots/utils';
+import { selectBreakpoints, generateLabel } from '../shots/utils';
 import { notSupported } from '../constants';
-=======
-import { selectBreakpoints, generateLabel } from '../shots/utils';
->>>>>>> 2e057abd
 
 type ExtraShots = {
   name?: string;
@@ -343,19 +339,14 @@
         id: `${story.id}${label}`,
         shotName: `${shotName}${label}`,
         importPath: story.importPath,
-<<<<<<< HEAD
-        url: `${iframeUrl}?id=${story.id}&viewMode=story`,
-        filePathBaseline: isPlatformModeConfig(config)
-          ? notSupported
-          : path.join(config.imagePathBaseline, fileNameWithExt),
-=======
         url: generateStoryUrl(
           iframeUrl,
           story.id,
           story.parameters?.lostpixel?.args,
         ),
-        filePathBaseline: path.join(config.imagePathBaseline, fileNameWithExt),
->>>>>>> 2e057abd
+        filePathBaseline: isPlatformModeConfig(config)
+          ? notSupported
+          : path.join(config.imagePathBaseline, fileNameWithExt),
         filePathCurrent: path.join(config.imagePathCurrent, fileNameWithExt),
         filePathDifference: isPlatformModeConfig(config)
           ? notSupported
@@ -377,42 +368,6 @@
         storyLevelBreakpoints,
       );
 
-<<<<<<< HEAD
-      if (breakpoints.length === 0) {
-        return [baseShotItem];
-      }
-
-      return breakpoints.map((breakpoint) => {
-        const sizeLabel = generateSizeLabel(breakpoint);
-
-        fileNameWithExt = `${story.shotName}${sizeLabel}.png`;
-
-        return {
-          ...baseShotItem,
-          id: `${story.id}${sizeLabel}`,
-          shotName: `${story.shotName}${sizeLabel}`,
-          breakpoint,
-          breakpointGroup: story.id,
-          filePathBaseline: isPlatformModeConfig(config)
-            ? notSupported
-            : path.join(config.imagePathBaseline, fileNameWithExt),
-          filePathCurrent: path.join(config.imagePathCurrent, fileNameWithExt),
-          filePathDifference: isPlatformModeConfig(config)
-            ? notSupported
-            : path.join(config.imagePathDifference, fileNameWithExt),
-          viewport: {
-            width: breakpoint,
-            height: undefined,
-          },
-          url: `${iframeUrl}?id=${story.id}&viewMode=story&width=${breakpoint}`,
-          browserConfig: generateBrowserConfig({
-            ...story,
-            parameters: {
-              ...story.parameters,
-              viewport: {
-                width: breakpoint,
-              },
-=======
       let shotItems = [];
 
       if (!breakpoints || breakpoints.length === 0) {
@@ -428,18 +383,16 @@
             shotName: `${shotName}${label}`,
             breakpoint,
             breakpointGroup: story.id,
-            filePathBaseline: path.join(
-              config.imagePathBaseline,
-              fileNameWithExt,
-            ),
+            filePathBaseline: isPlatformModeConfig(config)
+              ? notSupported
+              : path.join(config.imagePathBaseline, fileNameWithExt),
             filePathCurrent: path.join(
               config.imagePathCurrent,
               fileNameWithExt,
             ),
-            filePathDifference: path.join(
-              config.imagePathDifference,
-              fileNameWithExt,
-            ),
+            filePathDifference: isPlatformModeConfig(config)
+              ? notSupported
+              : path.join(config.imagePathDifference, fileNameWithExt),
             viewport: {
               width: breakpoint,
               height: undefined,
@@ -487,18 +440,16 @@
                 shotName: `${snapshotShotName}${label}`,
                 breakpoint,
                 breakpointGroup: story.id,
-                filePathBaseline: path.join(
-                  config.imagePathBaseline,
-                  fileNameWithExt,
-                ),
+                filePathBaseline: isPlatformModeConfig(config)
+                  ? notSupported
+                  : path.join(config.imagePathBaseline, fileNameWithExt),
                 filePathCurrent: path.join(
                   config.imagePathCurrent,
                   fileNameWithExt,
                 ),
-                filePathDifference: path.join(
-                  config.imagePathDifference,
-                  fileNameWithExt,
-                ),
+                filePathDifference: isPlatformModeConfig(config)
+                  ? notSupported
+                  : path.join(config.imagePathDifference, fileNameWithExt),
                 url: generateStoryUrl(
                   iframeUrl,
                   story.id,
@@ -521,7 +472,6 @@
                   },
                 }),
               };
->>>>>>> 2e057abd
             },
           );
         }) ?? [];
