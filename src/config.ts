import { existsSync } from 'node:fs';
import path from 'node:path';
import type { BrowserContextOptions, Page } from 'playwright-core';
import z from 'zod';
import { loadProjectConfigFile, loadTSProjectConfigFile } from './configHelper';
import { log } from './log';
import { ShotModeSchema } from './types';

const MaskSchema = z.object({
  /**
   * CSS selector for the element to mask
   * Examples:
   * - `#my-id`: Selects the element with the id `my-id`
   * - `.my-class`: Selects all elements with the class `my-class`
   * - `div`: Selects all `div` elements
   * - `div.my-class`: Selects all `div` elements with the class `my-class`
   * - `li:nth-child(2n)`: Selects all even `li` elements
   * - `[data-testid="hero-banner"]`: Selects all elements with the attribute `data-testid` set to `hero-banner`
   * - `div > p`: Selects all `p` elements that are direct children of a `div` element
   */
<<<<<<< HEAD
  selector: z.string(),
});

export type Mask = z.infer<typeof MaskSchema>;
=======
  browser: Browser | Browser[];
>>>>>>> 2e057abd

const PageScreenshotParameterSchema = z.object({
  /**
   * Path to the page to take a screenshot of (e.g. /login)
   */
  path: z.string(),

  /**
   * Unique name for the page
   */
  name: z.string(),

  /**
   * Time to wait before taking a screenshot
   * @default 1_000
   */
  waitBeforeScreenshot: z.number().default(1000),

  /**
   * Threshold for the difference between the baseline and current image
   *
   * Values between 0 and 1 are interpreted as percentage of the image size
   *
   * Values greater or equal to 1 are interpreted as pixel count.
   * @default 0
   */
  threshold: z.number().default(0),

  /**
   * Define custom breakpoints for the page as width in pixels
   * @default []
   * @example
   * [ 320, 768, 1280 ]
   */
<<<<<<< HEAD
  breakpoints: z.array(z.number()).optional(),
=======
  pageShots?: {
    /**
     * Paths to take screenshots of
     */
    pages: PageScreenshotParameter[];
    /**
     * Url that must return a JSON compatible with `PageScreenshotParameter[]`. It is useful when you want to autogenerate the pages that you want to run lost-pixel on. Can be used together with `pages` as both are composed into a single run.
     */
    pagesJsonUrl?: string;

    /**
     * Url that must return a JSON compatible with `PageScreenshotParameter[]`. It is useful when you want to autogenerate the pages that you want to run lost-pixel on. Can be used together with `pages` as both are composed into a single run.
     */
    pagesJsonRefiner?: (
      pages: PageScreenshotParameter[],
    ) => PageScreenshotParameter[];

    /**
     * Base URL of the running application (e.g. http://localhost:3000)
     */
    baseUrl: string;

    /**
     * Define areas for all pages where differences will be ignored
     */
    mask?: Mask[];

    /**
     * Define custom breakpoints for pages tests
     * @default []
     * @example
     * [
     *  { width: 320, height: 480 },
     * { width: 768, height: 1024 },
     * { width: 1280, height: 720 },
     * ]
     */
    breakpoints?: number[];
  };
>>>>>>> 2e057abd

  /**
   * Define a custom viewport for the page
   * @default { width: 1280, height: 720 }
   */
  viewport: z
    .object({
      width: z.number().optional(),
      height: z.number().optional(),
    })
    .optional(),

  /**
   * Define areas for the page where differences will be ignored
   */
  mask: z.array(MaskSchema).optional(),
});

export type PageScreenshotParameter = z.infer<
  typeof PageScreenshotParameterSchema
>;

const StorybookShotsSchema = z.object({
  /**
   * URL of the Storybook instance or local folder
   * @default 'storybook-static'
   */
  storybookUrl: z.string(),

  /**
   * Define areas for all stories where differences will be ignored
   */
  mask: z.array(MaskSchema).optional(),

  /**
   * Define custom breakpoints for all Storybook shots as width in pixels
   * @default []
   * @example
   * [ 320, 768, 1280 ]
   */
  breakpoints: z.array(z.number()).optional(),
});

const LadleShotsSchema = z.object({
  /**
   * URL of the Ladle served instance
   * @default 'http://localhost:61000'
   */
  ladleUrl: z.string(),

  /**
   * Define areas for all stories where differences will be ignored
   */
  mask: z.array(MaskSchema).optional(),

  /**
   * Define custom breakpoints for all Ladle shots as width in pixels
   * @default []
   * @example
   * [ 320, 768, 1280 ]
   */
  breakpoints: z.array(z.number()).optional(),
});

const HistoireShotsSchema = z.object({
  /**
   * URL of the Histoire served instance
   * @default 'http://localhost:61000'
   */
  histoireUrl: z.string(),

  /**
   * Define areas for all stories where differences will be ignored
   */
  mask: z.array(MaskSchema).optional(),

  /**
   * Define custom breakpoints for all Histoire shots as width in pixels
   * @default []
   * @example
   * [ 320, 768, 1280 ]
   */
  breakpoints: z.array(z.number()).optional(),
});

const PageShotsSchema = z.object({
  /**
   * Paths to take screenshots of
   */
  pages: z.array(PageScreenshotParameterSchema),

  /**
   * Url that must return a JSON compatible with `PageScreenshotParameter[]`. It is useful when you want to autogenerate the pages that you want to run lost-pixel on. Can be used together with `pages` as both are composed into a single run.
   */
  pagesJsonUrl: z.string().optional(),

  /**
   * Base URL of the running application (e.g. http://localhost:3000)
   */
  baseUrl: z.string(),

  /**
   * Define areas for all pages where differences will be ignored
   */
  mask: z.array(MaskSchema).optional(),

  /**
   * Define custom breakpoints for all page shots as width in pixels
   * @default []
   * @example
   * [ 320, 768, 1280 ]
   */
  breakpoints: z.array(z.number()).optional(),
});

const CustomShotsSchema = z.object({
  /**
   * Path to current shots folder
   *
   * This path cannot be the same as the `imagePathCurrent` path
   */
  currentShotsPath: z.string(),
});

const StoryLikeSchema = z.object({
  shotMode: ShotModeSchema,
  id: z.string().optional(),
  kind: z.string().optional(),
  story: z.string().optional(),
  shotName: z.string().optional(),
  parameters: z.record(z.unknown()).optional(),
});

const TimeoutsSchema = z.object({
  /**
   * Timeout for fetching stories
   * @default 30_000
   */
  fetchStories: z.number().default(30_000),

  /**
   * Timeout for loading the state of the page
   * @default 30_000
   */
  loadState: z.number().default(30_000),

  /**
   * Timeout for waiting for network requests to finish
   * @default 30_000
   */
  networkRequests: z.number().default(30_000),
});

<<<<<<< HEAD
const BaseConfigSchema = z.object({
=======
export type Browser = 'chromium' | 'firefox' | 'webkit';

export type Mask = {
>>>>>>> 2e057abd
  /**
   * Browser to use: chromium, firefox, or webkit
   * @default 'chromium'
   */
  browser: z.enum(['chromium', 'firefox', 'webkit']).default('chromium'),

  /**
   * Enable Storybook mode
   */
  storybookShots: StorybookShotsSchema.optional(),

  /**
   * Enable Ladle mode
   */
  ladleShots: LadleShotsSchema.optional(),

  /**
   * Enable Histoire mode
   */
  histoireShots: HistoireShotsSchema.optional(),

  /**
   * Enable Page mode
   */
  pageShots: PageShotsSchema.optional(),

  /**
   * Enable Custom mode
   */
  customShots: CustomShotsSchema.optional(),

  /**
   * Path to the current image folder
   * @default '.lostpixel/current/'
   */
  imagePathCurrent: z.string().default('.lostpixel/current/'),

  /**
   * Define custom breakpoints for all tests as width in pixels
   * @default []
   * @example
   * [ 320, 768, 1280 ]
   */
  breakpoints: z.array(z.number()).optional(),

  /**
   * Number of concurrent shots to take
   * @default 5
   */
  shotConcurrency: z.number().default(5),

  /**
   * Timeouts for various stages of the test
   */
  timeouts: TimeoutsSchema.default({
    fetchStories: 30_000,
    loadState: 30_000,
    networkRequests: 30_000,
  }),

  /**
   * Time to wait before taking a screenshot
   * @default 1_000
   */
  waitBeforeScreenshot: z.number().default(1000),

  /**
   * Time to wait for the first network request to start
   * @default 1_000
   */
  waitForFirstRequest: z.number().default(1000),

  /**
   * Time to wait for the last network request to start
   * @default 1_000
   */
  waitForLastRequest: z.number().default(1000),

  /**
   * Threshold for the difference between the baseline and current image
   *
   * Values between 0 and 1 are interpreted as percentage of the image size
   *
   * Values greater or equal to 1 are interpreted as pixel count.
   * @default 0
   */
  threshold: z.number().default(0),

  /**
   * How often to retry a shot for a stable result
   * @default 0
   */
  flakynessRetries: z.number().default(0),

  /**
   * Time to wait between flakyness retries
   * @default 2_000
   */
  waitBetweenFlakynessRetries: z.number().default(2000),

  /**
   * Global shot filter
   */
  filterShot: z
    .function()
    .args(StoryLikeSchema)
    .returns(z.boolean())
    .optional(),

  /**
   * Shot and file name generator for images
   */
  shotNameGenerator: z
    .function()
    .args(StoryLikeSchema)
    .returns(z.string())
    .optional(),

  /**
   * Configure browser context options
   */
  configureBrowser: z
    .function()
    .args(StoryLikeSchema)
    .returns(z.custom<BrowserContextOptions>())
    .optional(),

  /**
   * Configure page before screenshot
   */
  beforeScreenshot: z
    .function()
    .args(z.custom<Page>(), StoryLikeSchema)
    .returns(z.promise(z.void()))
    .optional(),
});

export const PlatformModeConfigSchema = BaseConfigSchema.extend({
  /**
   * URL of the Lost Pixel API endpoint
   * @default 'https://api.lost-pixel.com'
   */
  lostPixelPlatform: z.string().default('https://api.lost-pixel.com'),

  /**
   * API key for the Lost Pixel platform
   */
  apiKey: z.string(),

  /**
   * Project ID
   */
  lostPixelProjectId: z.string(),

  /**
   * CI build ID
   */
  // @ts-expect-error If not set, it will be caught during config validation
  ciBuildId: z.string().default(process.env.CI_BUILD_ID),

  /**
   * CI build number
   */
  // @ts-expect-error If not set, it will be caught during config validation
  ciBuildNumber: z.string().default(process.env.CI_BUILD_NUMBER),

  /**
   * Git repository name (e.g. 'lost-pixel/lost-pixel-storybook')
   */
  // @ts-expect-error If not set, it will be caught during config validation
  repository: z.string().default(process.env.REPOSITORY),

  /**
   * Git branch name (e.g. 'main')
   */
  // @ts-expect-error If not set, it will be caught during config validation
  commitRefName: z.string().default(process.env.COMMIT_REF_NAME),

  /**
   * Git commit SHA (e.g. 'b9b8b9b9b9b9b9b9b9b9b9b9b9b9b9b9b9b9b9b9')
   */
  // @ts-expect-error If not set, it will be caught during config validation
  commitHash: z.string().default(process.env.COMMIT_HASH),

  /**
   * File path to event.json file
   */
  eventFilePath: z.string().optional(),

  /**
   * Whether to set the GitHub status check on process start or not
   *
   * Setting this option to `true` makes only sense if the repository settings have pending status checks disabled
   * @default false
   */
  setPendingStatusCheck: z.boolean().default(false),
});

export const GenerateOnlyModeConfigSchema = BaseConfigSchema.extend({
  /**
   * Run in local mode
   * @deprecated Defaults to running in generateOnly mode
   */
  generateOnly: z.boolean().optional(),

  /**
   * Flag that decides if process should exit if a difference is found
   */
  failOnDifference: z.boolean().optional(),

  /**
   * Path to the baseline image folder
   * @default '.lostpixel/baseline/'
   */
  imagePathBaseline: z.string().default('.lostpixel/baseline/'),

  /**
   * Path to the difference image folder
   * @default '.lostpixel/difference/'
   */
  imagePathDifference: z.string().default('.lostpixel/difference/'),

  /**
   * Number of concurrent screenshots to compare
   * @default 10
   */
  compareConcurrency: z.number().default(10),

  /**
   * Which comparison engine to use for diffing images
   * @default 'pixelmatch'
   */
  compareEngine: z.enum(['pixelmatch', 'odiff']).default('pixelmatch'),
});

export const ConfigSchema = z.union([
  PlatformModeConfigSchema,
  GenerateOnlyModeConfigSchema,
]);

// use partial() specifically for the inferred type
export const FlexibleConfigSchema = z.union([
  PlatformModeConfigSchema.extend({
    timeouts: TimeoutsSchema.partial(),
    pageShots: PageShotsSchema.extend({
      pages: z.array(PageScreenshotParameterSchema.partial()),
    }),
  }).partial(),
  GenerateOnlyModeConfigSchema.extend({
    timeouts: TimeoutsSchema.partial(),
    pageShots: PageShotsSchema.extend({
      pages: z.array(PageScreenshotParameterSchema.partial()),
    }),
  }).partial(),
]);

export type PlatformModeConfig = z.infer<typeof PlatformModeConfigSchema>;
export type GenerateOnlyModeConfig = z.infer<
  typeof GenerateOnlyModeConfigSchema
>;

export type Config = z.infer<typeof ConfigSchema>;
export type CustomProjectConfig = z.infer<typeof FlexibleConfigSchema>;

export let config: Config;

export const isPlatformModeConfig = (
  userConfig: PlatformModeConfig | GenerateOnlyModeConfig,
): userConfig is PlatformModeConfig =>
  ('apiKey' in userConfig && typeof userConfig.apiKey === 'string') ||
  ('lostPixelProjectId' in userConfig &&
    typeof userConfig.lostPixelProjectId === 'string');

const printConfigErrors = (error: z.ZodError) => {
  for (const issue of error.issues) {
    log.process(
      'error',
      'config',
      [
        'Configuration error:',
        `  - Path: ${issue.path.join('.')}`,
        `  - Message: ${issue.message}`,
      ].join('\n'),
    );
  }
};

export const parseConfig = (userConfig: Config) => {
  if (isPlatformModeConfig(userConfig)) {
    const platformCheck = PlatformModeConfigSchema.safeParse(userConfig);

    if (platformCheck.success) {
      return platformCheck.data;
    }

    printConfigErrors(platformCheck.error);
  } else {
    const generateOnlyCheck =
      GenerateOnlyModeConfigSchema.safeParse(userConfig);

    if (generateOnlyCheck.success) {
      return generateOnlyCheck.data;
    }

    printConfigErrors(generateOnlyCheck.error);
  }

  throw new Error('Configuration error');
};

const configDirBase = process.env.LOST_PIXEL_CONFIG_DIR ?? process.cwd();

const configFileNameBase = path.join(
  path.isAbsolute(configDirBase) ? '' : process.cwd(),
  configDirBase,
  'lostpixel.config',
);

const loadProjectConfig = async (): Promise<Config> => {
  log.process('info', 'config', 'Loading project config ...');
  log.process('info', 'config', 'Current working directory:', process.cwd());

  if (process.env.LOST_PIXEL_CONFIG_DIR) {
    log.process(
      'info',
      'config',
      'Defined config directory:',
      process.env.LOST_PIXEL_CONFIG_DIR,
    );
  }

  const configExtensions = ['ts', 'js', 'cjs', 'mjs'];
  const configExtensionsString = configExtensions.join('|');

  log.process(
    'info',
    'config',
    'Looking for config file:',
    `${configFileNameBase}.(${configExtensionsString})`,
  );

  const configFiles = configExtensions
    .map((ext) => `${configFileNameBase}.${ext}`)
    .filter((file) => existsSync(file));

  if (configFiles.length === 0) {
    log.process(
      'error',
      'config',
      `Couldn't find project config file 'lostpixel.config.(${configExtensionsString})'`,
    );
    process.exit(1);
  }

  if (configFiles.length > 1) {
    log.process(
      'info',
      'config',
      '✅ Found multiple config files, taking:',
      configFiles[0],
    );
  } else {
    log.process('info', 'config', '✅ Found config file:', configFiles[0]);
  }

  const configFile = configFiles[0];

  try {
    const imported = (await loadProjectConfigFile(configFile)) as Config;

    return imported;
  } catch {
    log.process(
      'error',
      'config',
      'Loading config using ESBuild failed, using fallback option',
    );

    try {
      if (existsSync(`${configFileNameBase}.js`)) {
        const projectConfig =
          // eslint-disable-next-line @typescript-eslint/no-require-imports, @typescript-eslint/no-var-requires
          require(`${configFileNameBase}.js`) as Config;

        log.process(
          'info',
          'config',
          '✅ Successfully loaded configuration from:',
          `${configFileNameBase}.js`,
        );

        return projectConfig;
      }

      if (existsSync(`${configFileNameBase}.ts`)) {
        const imported = (await loadTSProjectConfigFile(configFile)) as Config;

        log.process(
          'info',
          'config',
          '✅ Successfully loaded configuration from:',
          `${configFileNameBase}.ts`,
        );

        return imported;
      }

      log.process(
        'error',
        'config',
        "Couldn't find project config file 'lostpixel.config.js'",
      );
      process.exit(1);
    } catch (error) {
      log.process(
        'error',
        'config',
        `Failed to load config file: ${configFile}`,
      );
      log.process('error', 'config', error);
      process.exit(1);
    }
  }
};

export const configure = async ({
  customProjectConfig,
  localDebugMode,
}: {
  customProjectConfig?: CustomProjectConfig;
  localDebugMode?: boolean;
}) => {
  if (customProjectConfig) {
    config = parseConfig(customProjectConfig as Config);

    return;
  }

  let loadedProjectConfig = await loadProjectConfig();

  if (localDebugMode) {
    let localDebugConfig = loadedProjectConfig;

    if (isPlatformModeConfig(loadedProjectConfig)) {
      localDebugConfig = {
        ...loadedProjectConfig,
        generateOnly: true,
        // @ts-expect-error Force it into generateOnly mode by dropping the platform specific properties
        lostPixelProjectId: undefined,
        // @ts-expect-error Force it into generateOnly mode by dropping the platform specific properties
        apiKey: undefined,
      };
    }

    const urlChunks = ['http://', 'https://', '127.0.0.1'];

    if (
      localDebugConfig.pageShots?.baseUrl &&
      urlChunks.some((urlChunk) =>
        localDebugConfig?.pageShots?.baseUrl.includes(urlChunk),
      )
    ) {
      const url = new URL(localDebugConfig.pageShots.baseUrl);

      url.hostname = 'localhost';
      localDebugConfig.pageShots.baseUrl = url.toString();
    }

    loadedProjectConfig = localDebugConfig;
  }

  // Default to Storybook mode if no mode is defined
  if (
    !loadedProjectConfig.storybookShots &&
    !loadedProjectConfig.pageShots &&
    !loadedProjectConfig.ladleShots &&
    !loadedProjectConfig.histoireShots &&
    !loadedProjectConfig.customShots
  ) {
    loadedProjectConfig.storybookShots = {
      storybookUrl: 'storybook-static',
    };
  }

  config = parseConfig(loadedProjectConfig);
};<|MERGE_RESOLUTION|>--- conflicted
+++ resolved
@@ -18,14 +18,10 @@
    * - `[data-testid="hero-banner"]`: Selects all elements with the attribute `data-testid` set to `hero-banner`
    * - `div > p`: Selects all `p` elements that are direct children of a `div` element
    */
-<<<<<<< HEAD
   selector: z.string(),
 });
 
 export type Mask = z.infer<typeof MaskSchema>;
-=======
-  browser: Browser | Browser[];
->>>>>>> 2e057abd
 
 const PageScreenshotParameterSchema = z.object({
   /**
@@ -60,49 +56,7 @@
    * @example
    * [ 320, 768, 1280 ]
    */
-<<<<<<< HEAD
   breakpoints: z.array(z.number()).optional(),
-=======
-  pageShots?: {
-    /**
-     * Paths to take screenshots of
-     */
-    pages: PageScreenshotParameter[];
-    /**
-     * Url that must return a JSON compatible with `PageScreenshotParameter[]`. It is useful when you want to autogenerate the pages that you want to run lost-pixel on. Can be used together with `pages` as both are composed into a single run.
-     */
-    pagesJsonUrl?: string;
-
-    /**
-     * Url that must return a JSON compatible with `PageScreenshotParameter[]`. It is useful when you want to autogenerate the pages that you want to run lost-pixel on. Can be used together with `pages` as both are composed into a single run.
-     */
-    pagesJsonRefiner?: (
-      pages: PageScreenshotParameter[],
-    ) => PageScreenshotParameter[];
-
-    /**
-     * Base URL of the running application (e.g. http://localhost:3000)
-     */
-    baseUrl: string;
-
-    /**
-     * Define areas for all pages where differences will be ignored
-     */
-    mask?: Mask[];
-
-    /**
-     * Define custom breakpoints for pages tests
-     * @default []
-     * @example
-     * [
-     *  { width: 320, height: 480 },
-     * { width: 768, height: 1024 },
-     * { width: 1280, height: 720 },
-     * ]
-     */
-    breakpoints?: number[];
-  };
->>>>>>> 2e057abd
 
   /**
    * Define a custom viewport for the page
@@ -198,6 +152,19 @@
    * Url that must return a JSON compatible with `PageScreenshotParameter[]`. It is useful when you want to autogenerate the pages that you want to run lost-pixel on. Can be used together with `pages` as both are composed into a single run.
    */
   pagesJsonUrl: z.string().optional(),
+
+  /**
+   * Url that must return a JSON compatible with `PageScreenshotParameter[]`. It is useful when you want to autogenerate the pages that you want to run lost-pixel on. Can be used together with `pages` as both are composed into a single run.
+   */
+  pagesJsonRefiner: z
+    .function()
+    .args(
+      z.object({
+        pages: z.array(PageScreenshotParameterSchema),
+      }),
+    )
+    .returns(z.array(PageScreenshotParameterSchema))
+    .optional(),
 
   /**
    * Base URL of the running application (e.g. http://localhost:3000)
@@ -256,13 +223,7 @@
   networkRequests: z.number().default(30_000),
 });
 
-<<<<<<< HEAD
 const BaseConfigSchema = z.object({
-=======
-export type Browser = 'chromium' | 'firefox' | 'webkit';
-
-export type Mask = {
->>>>>>> 2e057abd
   /**
    * Browser to use: chromium, firefox, or webkit
    * @default 'chromium'
