name: 'Lost Pixel'
description: 'Lost Pixel Integration'
author: 'Chris Kalmar'
branding:
  icon: 'image'
  color: 'purple'
inputs:
  FINALIZE:
    description: 'Finalize run in a monorepo setup'
    required: false
  CACHE_KEY:
    description: 'Cache key for the build'
    required: false
runs:
  using: 'docker'
<<<<<<< HEAD
  image: 'Dockerfile'
  # image: 'docker://lostpixel/lost-pixel:v3.2.0'
=======
  image: 'docker://lostpixel/lost-pixel:v3.5.2'
  # for branch testing
  # image: 'Dockerfile'
>>>>>>> 955bd82e
<|MERGE_RESOLUTION|>--- conflicted
+++ resolved
@@ -13,11 +13,6 @@
     required: false
 runs:
   using: 'docker'
-<<<<<<< HEAD
-  image: 'Dockerfile'
-  # image: 'docker://lostpixel/lost-pixel:v3.2.0'
-=======
   image: 'docker://lostpixel/lost-pixel:v3.5.2'
   # for branch testing
-  # image: 'Dockerfile'
->>>>>>> 955bd82e
+  # image: 'Dockerfile'