--- conflicted
+++ resolved
@@ -6,61 +6,51 @@
 
 ### Prerequisites
 
-* ladle that holds stories to be tested
-* lost-pixel configuration file
+- ladle that holds stories to be tested
+- lost-pixel configuration file
 
 1. Follow this [handy ladle guide ](https://ladle.dev/docs/setup)to add it to your project in minutes
 2. Add lost-pixel [configuration file](../../setup/project-configuration/modes.md#ladle)
-3.  Add action file in the root of your project. In `.github/workflows/ci.yml`
+3. Add action file in the root of your project. In `.github/workflows/ci.yml`
 
-    {% code overflow="wrap" %}
-    ```
-    on: [push]
-    jobs:
-      build:
-        runs-on: ubuntu-latest
+   {% code overflow="wrap" %}
+
+   ```
+   on: [push]
+   jobs:
+     build:
+       runs-on: ubuntu-latest
 
 
-       steps:
-         - name: Checkout
-           uses: actions/checkout@v3
+      steps:
+        - name: Checkout
+          uses: actions/checkout@v3
 
-         - name: Setup Node
-           uses: actions/setup-node@v3
-           with:
-             node-version: 18.x
-             cache: "npm"
+        - name: Setup Node
+          uses: actions/setup-node@v3
+          with:
+            node-version: 18.x
+            cache: "npm"
 
-         - name: Install dependencies
-           run: npm install
+        - name: Install dependencies
+          run: npm install
 
-         - name: Build ladle
-           run: npm run build
+        - name: Build ladle
+          run: npm run build
 
-         - name: Serve ladle
-           run: npm run serve &
+        - name: Serve ladle
+          run: npm run serve &
 
-         - name: Lost Pixel
-           uses: lost-pixel/lost-pixel@v3.0.3
-    ```
-    {% endcode %}
-4. _(Optional)_ Add [automatic PR for easy baseline update](../../recipes/lost-pixel-oss/automatic-baseline-update-pr.md)
-
-<<<<<<< HEAD
-{% content-ref url="../../recipes/lost-pixel-oss/automatic-baseline-update-pr.md" %}
-[automatic-baseline-update-pr.md](../../recipes/lost-pixel-oss/automatic-baseline-update-pr.md)
-=======
         - name: Lost Pixel
-          uses: lost-pixel/lost-pixel@v3.3.0
+          uses: lost-pixel/lost-pixel@v3.0.3
    ```
 
    {% endcode %}
 
-4. _(Optional)_ Add [automatic PR for easy baseline update](../../recipes/automatic-baseline-update-pr.md)
+4. _(Optional)_ Add [automatic PR for easy baseline update](../../recipes/lost-pixel-oss/automatic-baseline-update-pr.md)
 
-{% content-ref url="../../recipes/automatic-baseline-update-pr.md" %}
-[automatic-baseline-update-pr.md](../../recipes/automatic-baseline-update-pr.md)
->>>>>>> 02ebcab3
+{% content-ref url="../../recipes/lost-pixel-oss/automatic-baseline-update-pr.md" %}
+[automatic-baseline-update-pr.md](../../recipes/lost-pixel-oss/automatic-baseline-update-pr.md)
 {% endcontent-ref %}
 
 After writing your first stories you can adopt the visual regression testing by following [_visual regression testing_ workflow](../testing-workflow-github-actions.md)
