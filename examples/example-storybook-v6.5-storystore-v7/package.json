--- conflicted
+++ resolved
@@ -21,11 +21,6 @@
     "@storybook/addon-links": "^6.5.9",
     "@storybook/html": "^6.5.9",
     "babel-loader": "^8.2.3",
-<<<<<<< HEAD
-    "lost-pixel": "^2.17.0",
-    "ts-node": "^10.9.1"
-=======
     "lost-pixel": "^3.0.1"
->>>>>>> c351b203
   }
 }