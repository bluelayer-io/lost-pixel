{
  "name": "example-next-js-pages",
  "version": "0.1.0",
  "private": true,
  "scripts": {
    "dev": "next dev",
    "build": "next build",
    "start": "next start",
    "lint": "next lint",
    "storybook": "start-storybook -p 6006 -s ./public",
    "build-storybook": "build-storybook -s public",
    "lost-pixel:update": "npx lost-pixel update"
  },
  "dependencies": {
    "next": "12.1.6",
    "react": "18.1.0",
    "react-dom": "18.1.0"
  },
  "devDependencies": {
    "@babel/core": "^7.18.2",
    "@storybook/addon-actions": "^6.5.7",
    "@storybook/addon-essentials": "^6.5.7",
    "@storybook/addon-interactions": "^6.5.7",
    "@storybook/addon-links": "^6.5.7",
    "@storybook/builder-webpack5": "^6.5.7",
    "@storybook/manager-webpack5": "^6.5.7",
    "@storybook/react": "^6.5.7",
    "@storybook/testing-library": "^0.0.11",
    "babel-loader": "^8.2.5",
    "eslint": "8.17.0",
    "eslint-config-next": "12.1.6",
<<<<<<< HEAD
    "lost-pixel": "^2.17.0"
=======
    "lost-pixel": "^3.0.1"
>>>>>>> c351b203
  }
}<|MERGE_RESOLUTION|>--- conflicted
+++ resolved
@@ -29,10 +29,6 @@
     "babel-loader": "^8.2.5",
     "eslint": "8.17.0",
     "eslint-config-next": "12.1.6",
-<<<<<<< HEAD
-    "lost-pixel": "^2.17.0"
-=======
     "lost-pixel": "^3.0.1"
->>>>>>> c351b203
   }
 }