--- conflicted
+++ resolved
@@ -54,16 +54,10 @@
   "homepage": "https://github.com/lost-pixel/lost-pixel#readme",
   "dependencies": {
     "async": "3.2.4",
-<<<<<<< HEAD
-    "axios": "1.3.2",
-    "bundle-require": "3.1.2",
-    "esbuild": "0.16.7",
     "execa": "^5.1.1",
-=======
     "axios": "1.4.0",
     "bundle-require": "4.0.1",
     "esbuild": "0.18.13",
->>>>>>> 626e03e3
     "form-data": "4.0.0",
     "fs-extra": "11.1.1",
     "get-port-please": "3.0.1",
@@ -91,22 +85,13 @@
     "@types/pixelmatch": "5.2.4",
     "@types/pngjs": "6.0.1",
     "@types/serve-handler": "6.1.1",
-<<<<<<< HEAD
     "@types/shelljs": "^0.8.11",
-    "@types/uuid": "9.0.0",
-    "@typescript-eslint/eslint-plugin": "5.54.0",
-    "@typescript-eslint/parser": "5.54.0",
-    "eslint": "8.31.0",
-    "eslint-config-prettier": "8.6.0",
-    "eslint-plugin-unicorn": "45.0.2",
-=======
     "@types/uuid": "9.0.2",
     "@typescript-eslint/eslint-plugin": "6.0.0",
     "@typescript-eslint/parser": "6.0.0",
     "eslint": "8.45.0",
     "eslint-config-prettier": "8.8.0",
     "eslint-plugin-unicorn": "47.0.0",
->>>>>>> 626e03e3
     "husky": "8.0.3",
     "jest": "29.6.1",
     "lint-staged": "13.2.3",
